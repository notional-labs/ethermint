package handlers

import (
	"fmt"
	"math/big"

	sdk "github.com/cosmos/cosmos-sdk/types"
	"github.com/cosmos/cosmos-sdk/x/auth"

	"github.com/cosmos/ethermint/types"
	ethcmn "github.com/ethereum/go-ethereum/common"
)

const (
	// TODO: Ported from the SDK and may have a different context/value for
	// Ethermint.
	verifySigCost = 100
)

// internalAnteHandler reflects a function signature an internal ante handler
// must implementing. Internal ante handlers will be dependant upon the
// transaction type.
type internalAnteHandler func(
	sdkCtx sdk.Context, tx sdk.Tx, am auth.AccountMapper,
) (newCtx sdk.Context, res sdk.Result, abort bool)

// AnteHandler is responsible for attempting to route an Ethereum or SDK
// transaction to an internal ante handler for performing transaction-level
// processing (e.g. fee payment, signature verification) before being passed
// onto it's respective handler.
func AnteHandler(am auth.AccountMapper, _ auth.FeeCollectionKeeper) sdk.AnteHandler {
	return func(sdkCtx sdk.Context, tx sdk.Tx) (newCtx sdk.Context, res sdk.Result, abort bool) {
		var (
			handler  internalAnteHandler
			gasLimit int64
		) 

		switch tx := tx.(type) {
		case types.Transaction:
			gasLimit = int64(tx.Data().GasLimit)
			handler = handleEthTx
		case auth.StdTx:
			gasLimit = tx.Fee.Gas
			handler = handleEmbeddedTx
		default:
			return sdkCtx, sdk.ErrInternal(fmt.Sprintf("invalid transaction: %T", tx)).Result(), true
		}

		newCtx = sdkCtx.WithGasMeter(sdk.NewGasMeter(gasLimit))

		// AnteHandlers must have their own defer/recover in order for the
		// BaseApp to know how much gas was used! This is because the GasMeter
		// is created in the AnteHandler, but if it panics the context won't be
		// set properly in runTx's recover.
		defer func() {
			if r := recover(); r != nil {
				switch rType := r.(type) {
				case sdk.ErrorOutOfGas:
					log := fmt.Sprintf("out of gas in location: %v", rType.Descriptor)
					res = sdk.ErrOutOfGas(log).Result()
					res.GasWanted = gasLimit
					res.GasUsed = newCtx.GasMeter().GasConsumed()
					abort = true
				default:
					panic(r)
				}
			}
		}()

		return handler(newCtx, tx, am)
	}
}

// handleEthTx implements an ante handler for an Ethereum transaction. It
// validates the signature and if valid returns an OK result.
//
// TODO: Do we need to do any further validation or account manipulation
// (e.g. increment nonce)?
func handleEthTx(sdkCtx sdk.Context, tx sdk.Tx, am auth.AccountMapper) (sdk.Context, sdk.Result, bool) {
	ethTx, ok := tx.(types.Transaction)
	if !ok {
		return sdkCtx, sdk.ErrInternal(fmt.Sprintf("invalid transaction: %T", tx)).Result(), true
	}

	// the SDK chainID is a string representation of integer
	chainID, ok := new(big.Int).SetString(sdkCtx.ChainID(), 10)
	if !ok {
		// TODO: ErrInternal may not be correct error to throw here?
		return sdkCtx, sdk.ErrInternal(fmt.Sprintf("invalid chainID: %s", sdkCtx.ChainID())).Result(), true
	}

<<<<<<< HEAD
	// validate signature
	sdkCtx.GasMeter().ConsumeGas(verifySigCost, "ante verify")
	addr, err := ethTx.VerifySig(chainID)

=======
	sdkCtx.GasMeter().ConsumeGas(verifySigCost, "ante: verify Ethereum signature")

	addr, err := ethTx.VerifySig(chainID)
>>>>>>> ec4c4136
	if err != nil {
		return sdkCtx, sdk.ErrUnauthorized("signature verification failed").Result(), true
	}

<<<<<<< HEAD
	// validate AccountNonce (called Sequence in AccountMapper)
	acc := am.GetAccount(sdkCtx, addr[:])
	seq := acc.GetSequence()
	if ethTx.Data.AccountNonce != uint64(seq) {
		return sdkCtx, sdk.ErrInvalidSequence(fmt.Sprintf("Wrong AccountNonce: expected %d", seq)).Result(), true
	}
	err = acc.SetSequence(seq + 1)
	if err != nil {
		panic(err)
	}
	am.SetAccount(sdkCtx, acc)

	return sdkCtx, sdk.Result{GasWanted: int64(ethTx.Data.GasLimit)}, false
=======
	acc := am.GetAccount(sdkCtx, addr.Bytes())

	// validate the account nonce (referred to as sequence in the AccountMapper)
	seq := acc.GetSequence()
	if ethTx.Data().AccountNonce != uint64(seq) {
		return sdkCtx, sdk.ErrInvalidSequence(fmt.Sprintf("invalid account nonce; expected: %d", seq)).Result(), true
	}

	err = acc.SetSequence(seq + 1)
	if err != nil {
		return sdkCtx, sdk.ErrInternal(err.Error()).Result(), true
	}

	am.SetAccount(sdkCtx, acc)
	return sdkCtx, sdk.Result{GasWanted: int64(ethTx.Data().GasLimit)}, false
>>>>>>> ec4c4136
}

// handleEmbeddedTx implements an ante handler for an SDK transaction. It
// validates the signature and if valid returns an OK result.
func handleEmbeddedTx(sdkCtx sdk.Context, tx sdk.Tx, am auth.AccountMapper) (sdk.Context, sdk.Result, bool) {
	stdTx, ok := tx.(auth.StdTx)
	if !ok {
		return sdkCtx, sdk.ErrInternal(fmt.Sprintf("invalid transaction: %T", tx)).Result(), true
	}

	if err := validateStdTxBasic(stdTx); err != nil {
		return sdkCtx, err.Result(), true
	}

	signerAddrs := stdTx.GetSigners()
	signerAccs := make([]auth.Account, len(signerAddrs))

	// validate signatures
	for i, sig := range stdTx.Signatures {
		signer := ethcmn.BytesToAddress(signerAddrs[i].Bytes())

<<<<<<< HEAD
		signerAcc, err := validateSignature(sdkCtx, etx, signer, sig, am)
		if err != nil {
=======
		acc, err := validateSignature(sdkCtx, stdTx, signer, sig, am)
		if err.Code() != sdk.CodeOK {
>>>>>>> ec4c4136
			return sdkCtx, err.Result(), true
		}

		// TODO: Fees!

		am.SetAccount(sdkCtx, acc)
		signerAccs[i] = acc
	}

	newCtx := auth.WithSigners(sdkCtx, signerAccs)

	return newCtx, sdk.Result{GasWanted: stdTx.Fee.Gas}, false
}

// validateStdTxBasic validates an auth.StdTx based on parameters that do not
// depend on the context.
func validateStdTxBasic(stdTx auth.StdTx) (err sdk.Error) {
	sigs := stdTx.Signatures
	if len(sigs) == 0 {
		return sdk.ErrUnauthorized("transaction missing signatures")
	}

	signerAddrs := stdTx.GetSigners()
	if len(sigs) != len(signerAddrs) {
		return sdk.ErrUnauthorized("invalid number of transaction signers")
	}

	return nil
}

func validateSignature(
	sdkCtx sdk.Context, stdTx auth.StdTx, signer ethcmn.Address,
	sig auth.StdSignature, am auth.AccountMapper,
) (acc auth.Account, sdkErr sdk.Error) {

	chainID := sdkCtx.ChainID()

	acc = am.GetAccount(sdkCtx, signer.Bytes())
	if acc == nil {
		return nil, sdk.ErrUnknownAddress(fmt.Sprintf("no account with address %s found", signer))
	}

	accNum := acc.GetAccountNumber()
	if accNum != sig.AccountNumber {
		return nil, sdk.ErrInvalidSequence(
			fmt.Sprintf("invalid account number; got %d, expected %d", sig.AccountNumber, accNum))
	}

	accSeq := acc.GetSequence()
	if accSeq != sig.Sequence {
		return nil, sdk.ErrInvalidSequence(
			fmt.Sprintf("invalid account sequence; got %d, expected %d", sig.Sequence, accSeq))
	}

	err := acc.SetSequence(accSeq + 1)
	if err != nil {
		return nil, sdk.ErrInternal(err.Error())
	}

	signBytes := types.GetStdTxSignBytes(chainID, accNum, accSeq, stdTx.Fee, stdTx.GetMsgs(), stdTx.Memo)

	// consume gas for signature verification
	sdkCtx.GasMeter().ConsumeGas(verifySigCost, "ante signature verification")

	if err := types.ValidateSigner(signBytes, sig.Signature, signer); err != nil {
		return nil, sdk.ErrUnauthorized(err.Error())
	}

	return
}<|MERGE_RESOLUTION|>--- conflicted
+++ resolved
@@ -33,7 +33,7 @@
 		var (
 			handler  internalAnteHandler
 			gasLimit int64
-		) 
+		)
 
 		switch tx := tx.(type) {
 		case types.Transaction:
@@ -89,35 +89,13 @@
 		return sdkCtx, sdk.ErrInternal(fmt.Sprintf("invalid chainID: %s", sdkCtx.ChainID())).Result(), true
 	}
 
-<<<<<<< HEAD
-	// validate signature
-	sdkCtx.GasMeter().ConsumeGas(verifySigCost, "ante verify")
+	sdkCtx.GasMeter().ConsumeGas(verifySigCost, "ante: verify Ethereum signature")
+
 	addr, err := ethTx.VerifySig(chainID)
-
-=======
-	sdkCtx.GasMeter().ConsumeGas(verifySigCost, "ante: verify Ethereum signature")
-
-	addr, err := ethTx.VerifySig(chainID)
->>>>>>> ec4c4136
 	if err != nil {
 		return sdkCtx, sdk.ErrUnauthorized("signature verification failed").Result(), true
 	}
 
-<<<<<<< HEAD
-	// validate AccountNonce (called Sequence in AccountMapper)
-	acc := am.GetAccount(sdkCtx, addr[:])
-	seq := acc.GetSequence()
-	if ethTx.Data.AccountNonce != uint64(seq) {
-		return sdkCtx, sdk.ErrInvalidSequence(fmt.Sprintf("Wrong AccountNonce: expected %d", seq)).Result(), true
-	}
-	err = acc.SetSequence(seq + 1)
-	if err != nil {
-		panic(err)
-	}
-	am.SetAccount(sdkCtx, acc)
-
-	return sdkCtx, sdk.Result{GasWanted: int64(ethTx.Data.GasLimit)}, false
-=======
 	acc := am.GetAccount(sdkCtx, addr.Bytes())
 
 	// validate the account nonce (referred to as sequence in the AccountMapper)
@@ -133,7 +111,6 @@
 
 	am.SetAccount(sdkCtx, acc)
 	return sdkCtx, sdk.Result{GasWanted: int64(ethTx.Data().GasLimit)}, false
->>>>>>> ec4c4136
 }
 
 // handleEmbeddedTx implements an ante handler for an SDK transaction. It
@@ -155,13 +132,9 @@
 	for i, sig := range stdTx.Signatures {
 		signer := ethcmn.BytesToAddress(signerAddrs[i].Bytes())
 
-<<<<<<< HEAD
-		signerAcc, err := validateSignature(sdkCtx, etx, signer, sig, am)
+		acc, err := validateSignature(sdkCtx, stdTx, signer, sig, am)
+		// err.Code() != sdk.CodeOK
 		if err != nil {
-=======
-		acc, err := validateSignature(sdkCtx, stdTx, signer, sig, am)
-		if err.Code() != sdk.CodeOK {
->>>>>>> ec4c4136
 			return sdkCtx, err.Result(), true
 		}
 
