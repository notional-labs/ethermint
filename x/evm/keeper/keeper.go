package keeper

import (
	"bytes"
	"math/big"

	"github.com/cosmos/cosmos-sdk/codec"
	"github.com/cosmos/cosmos-sdk/store/prefix"
	sdk "github.com/cosmos/cosmos-sdk/types"
	paramtypes "github.com/cosmos/cosmos-sdk/x/params/types"
	"github.com/ethereum/go-ethereum/common"
	"github.com/ethereum/go-ethereum/core"
	ethtypes "github.com/ethereum/go-ethereum/core/types"
	"github.com/ethereum/go-ethereum/core/vm"
	"github.com/palantir/stacktrace"
	"github.com/tendermint/tendermint/libs/log"

	"github.com/ethereum/go-ethereum/params"
	ethermint "github.com/tharsis/ethermint/types"
	"github.com/tharsis/ethermint/x/evm/types"
)

// Keeper grants access to the EVM module state and implements the go-ethereum StateDB interface.
type Keeper struct {
	// Protobuf codec
	cdc codec.BinaryCodec
	// Store key required for the EVM Prefix KVStore. It is required by:
	// - storing account's Storage State
	// - storing account's Code
	// - storing transaction Logs
	// - storing Bloom filters by block height. Needed for the Web3 API.
	storeKey sdk.StoreKey

	// key to access the transient store, which is reset on every block during Commit
	transientKey sdk.StoreKey

	// module specific parameter space that can be configured through governance
	paramSpace paramtypes.Subspace
	// access to account state
	accountKeeper types.AccountKeeper
	// update balance and accounting operations with coins
	bankKeeper types.BankKeeper
	// access historical headers for EVM state transition execution
	stakingKeeper types.StakingKeeper
	// fetch EIP1559 base fee and parameters
	feeMarketKeeper types.FeeMarketKeeper

	// Manage the initial context and cache context stack for accessing the store,
	// emit events and log info.
	// It is kept as a field to make is accessible by the StateDb
	// functions. Resets on every transaction/block.
	ctxStack ContextStack

	// chain ID number obtained from the context's chain id
	eip155ChainID *big.Int

	// Tracer used to collect execution traces from the EVM transaction execution
	tracer string

	// EVM Hooks for tx post-processing
	hooks types.EvmHooks

	// error from previous state operation
	stateErr error
}

// NewKeeper generates new evm module keeper
func NewKeeper(
	cdc codec.BinaryCodec,
	storeKey, transientKey sdk.StoreKey, paramSpace paramtypes.Subspace,
	ak types.AccountKeeper, bankKeeper types.BankKeeper, sk types.StakingKeeper,
	fmk types.FeeMarketKeeper,
	tracer string,
) *Keeper {
	// ensure evm module account is set
	if addr := ak.GetModuleAddress(types.ModuleName); addr == nil {
		panic("the EVM module account has not been set")
	}

	// set KeyTable if it has not already been set
	if !paramSpace.HasKeyTable() {
		paramSpace = paramSpace.WithKeyTable(types.ParamKeyTable())
	}

	// NOTE: we pass in the parameter space to the CommitStateDB in order to use custom denominations for the EVM operations
	return &Keeper{
		cdc:             cdc,
		paramSpace:      paramSpace,
		accountKeeper:   ak,
		bankKeeper:      bankKeeper,
		stakingKeeper:   sk,
		feeMarketKeeper: fmk,
		storeKey:        storeKey,
		transientKey:    transientKey,
		tracer:          tracer,
		stateErr:        nil,
	}
}

// Ctx returns the current context from the context stack.
func (k Keeper) Ctx() sdk.Context {
	return k.ctxStack.CurrentContext()
}

// CommitCachedContexts commit all the cache contexts created by `StateDB.Snapshot`.
func (k *Keeper) CommitCachedContexts() {
	k.ctxStack.Commit()
}

// CachedContextsEmpty returns true if there's no cache contexts.
func (k *Keeper) CachedContextsEmpty() bool {
	return k.ctxStack.IsEmpty()
}

// Logger returns a module-specific logger.
func (k Keeper) Logger(ctx sdk.Context) log.Logger {
	return ctx.Logger().With("module", types.ModuleName)
}

// WithContext clears the context stack, and set the initial context.
func (k *Keeper) WithContext(ctx sdk.Context) {
	k.ctxStack.Reset(ctx)
}

// WithChainID sets the chain id to the local variable in the keeper
func (k *Keeper) WithChainID(ctx sdk.Context) {
	chainID, err := ethermint.ParseChainID(ctx.ChainID())
	if err != nil {
		panic(err)
	}

	if k.eip155ChainID != nil && k.eip155ChainID.Cmp(chainID) != 0 {
		panic("chain id already set")
	}

	k.eip155ChainID = chainID
}

// ChainID returns the EIP155 chain ID for the EVM context
func (k Keeper) ChainID() *big.Int {
	return k.eip155ChainID
}

// ----------------------------------------------------------------------------
// Block Bloom
// Required by Web3 API.
// ----------------------------------------------------------------------------

// EmitBlockBloomEvent emit block bloom events
func (k Keeper) EmitBlockBloomEvent(ctx sdk.Context, bloom ethtypes.Bloom) {
	ctx.EventManager().EmitEvent(
		sdk.NewEvent(
			types.EventTypeBlockBloom,
			sdk.NewAttribute(types.AttributeKeyEthereumBloom, string(bloom.Bytes())),
		),
	)
}

// GetBlockBloomTransient returns bloom bytes for the current block height
func (k Keeper) GetBlockBloomTransient() *big.Int {
	store := prefix.NewStore(k.Ctx().TransientStore(k.transientKey), types.KeyPrefixTransientBloom)
	heightBz := sdk.Uint64ToBigEndian(uint64(k.Ctx().BlockHeight()))
	bz := store.Get(heightBz)
	if len(bz) == 0 {
		return big.NewInt(0)
	}

	return new(big.Int).SetBytes(bz)
}

// SetBlockBloomTransient sets the given bloom bytes to the transient store. This value is reset on
// every block.
func (k Keeper) SetBlockBloomTransient(bloom *big.Int) {
	store := prefix.NewStore(k.Ctx().TransientStore(k.transientKey), types.KeyPrefixTransientBloom)
	heightBz := sdk.Uint64ToBigEndian(uint64(k.Ctx().BlockHeight()))
	store.Set(heightBz, bloom.Bytes())
}

// ----------------------------------------------------------------------------
// Tx
// ----------------------------------------------------------------------------

// GetTxHashTransient returns the hash of current processing transaction
func (k Keeper) GetTxHashTransient() common.Hash {
	store := k.Ctx().TransientStore(k.transientKey)
	bz := store.Get(types.KeyPrefixTransientTxHash)
	if len(bz) == 0 {
		return common.Hash{}
	}

	return common.BytesToHash(bz)
}

// SetTxHashTransient set the hash of processing transaction
func (k Keeper) SetTxHashTransient(hash common.Hash) {
	store := k.Ctx().TransientStore(k.transientKey)
	store.Set(types.KeyPrefixTransientTxHash, hash.Bytes())
}

// SetTxIndexTransient set the index of processing transaction
func (k Keeper) SetTxIndexTransient(index uint64) {
	store := k.Ctx().TransientStore(k.transientKey)
	store.Set(types.KeyPrefixTransientTxIndex, sdk.Uint64ToBigEndian(index))
}

// GetTxIndexTransient returns EVM transaction index on the current block.
func (k Keeper) GetTxIndexTransient() uint64 {
	store := k.Ctx().TransientStore(k.transientKey)
	bz := store.Get(types.KeyPrefixTransientTxIndex)
	if len(bz) == 0 {
		return 0
	}

	return sdk.BigEndianToUint64(bz)
}

// IncreaseTxIndexTransient fetches the current EVM tx index from the transient store, increases its
// value by one and then sets the new index back to the transient store.
func (k Keeper) IncreaseTxIndexTransient() {
	txIndex := k.GetTxIndexTransient()
	k.SetTxIndexTransient(txIndex + 1)
}

// ResetRefundTransient resets the available refund amount to 0
func (k Keeper) ResetRefundTransient(ctx sdk.Context) {
	store := ctx.TransientStore(k.transientKey)
	store.Set(types.KeyPrefixTransientRefund, sdk.Uint64ToBigEndian(0))
}

// ----------------------------------------------------------------------------
// Log
// ----------------------------------------------------------------------------

// GetTxLogsTransient returns the current logs for a given transaction hash from the KVStore.
// This function returns an empty, non-nil slice if no logs are found.
func (k Keeper) GetTxLogsTransient(txHash common.Hash) []*ethtypes.Log {
	store := prefix.NewStore(k.Ctx().TransientStore(k.transientKey), types.KeyPrefixTransientTxLogs)

	// We store the logs with key equal to txHash.Bytes() | sdk.Uint64ToBigEndian(uint64(log.Index)),
	// therefore, we set the end boundary(excluded) to txHash.Bytes() | uint64.Max -> []byte
	end := txHash.Bytes()
	end = append(end, []byte{0xff, 0xff, 0xff, 0xff, 0xff, 0xff, 0xff, 0xff}...)

	iter := store.Iterator(txHash.Bytes(), end)
	defer iter.Close()

	logs := []*ethtypes.Log{}
	for ; iter.Valid(); iter.Next() {
		var log types.Log
		k.cdc.MustUnmarshal(iter.Value(), &log)
		logs = append(logs, log.ToEthereum())
	}

	return logs
}

// SetLog sets the log for a transaction in the KVStore.
func (k Keeper) AddLogTransient(log *ethtypes.Log) {
	store := prefix.NewStore(k.Ctx().TransientStore(k.transientKey), types.KeyPrefixTransientTxLogs)

	key := log.TxHash.Bytes()
	key = append(key, sdk.Uint64ToBigEndian(uint64(log.Index))...)

	txIndexLog := types.NewLogFromEth(log)
	bz := k.cdc.MustMarshal(txIndexLog)
	store.Set(key, bz)
}

// GetLogSizeTransient returns EVM log index on the current block.
func (k Keeper) GetLogSizeTransient() uint64 {
	store := k.Ctx().TransientStore(k.transientKey)
	bz := store.Get(types.KeyPrefixTransientLogSize)
	if len(bz) == 0 {
		return 0
	}

	return sdk.BigEndianToUint64(bz)
}

// IncreaseLogSizeTransient fetches the current EVM log index from the transient store, increases its
// value by one and then sets the new index back to the transient store.
func (k Keeper) IncreaseLogSizeTransient() {
	logSize := k.GetLogSizeTransient()
	store := k.Ctx().TransientStore(k.transientKey)
	store.Set(types.KeyPrefixTransientLogSize, sdk.Uint64ToBigEndian(logSize+1))
}

// ----------------------------------------------------------------------------
// Storage
// ----------------------------------------------------------------------------

// GetAccountStorage return state storage associated with an account
func (k Keeper) GetAccountStorage(ctx sdk.Context, address common.Address) (types.Storage, error) {
	storage := types.Storage{}

	err := k.ForEachStorage(address, func(key, value common.Hash) bool {
		storage = append(storage, types.NewState(key, value))
		return false
	})
	if err != nil {
		return types.Storage{}, err
	}

	return storage, nil
}

// ----------------------------------------------------------------------------
// Account
// ----------------------------------------------------------------------------

func (k Keeper) DeleteState(addr common.Address, key common.Hash) {
	store := prefix.NewStore(k.Ctx().KVStore(k.storeKey), types.AddressStoragePrefix(addr))
	store.Delete(key.Bytes())
}

// DeleteAccountStorage clears all the storage state associated with the given address.
func (k Keeper) DeleteAccountStorage(addr common.Address) {
	_ = k.ForEachStorage(addr, func(key, _ common.Hash) bool {
		k.DeleteState(addr, key)
		return false
	})
}

// DeleteCode removes the contract code byte array from the store associated with
// the given address.
func (k Keeper) DeleteCode(addr common.Address) {
	hash := k.GetCodeHash(addr)
	if bytes.Equal(hash.Bytes(), common.BytesToHash(types.EmptyCodeHash).Bytes()) {
		return
	}

	store := prefix.NewStore(k.Ctx().KVStore(k.storeKey), types.KeyPrefixCode)
	store.Delete(hash.Bytes())
}

// ClearBalance subtracts the EVM all the balance denomination from the address
// balance while also updating the total supply.
func (k Keeper) ClearBalance(addr sdk.AccAddress) (prevBalance sdk.Coin, err error) {
	params := k.GetParams(k.Ctx())

	prevBalance = k.bankKeeper.GetBalance(k.Ctx(), addr, params.EvmDenom)
	if prevBalance.IsPositive() {
		if err := k.bankKeeper.SendCoinsFromAccountToModule(k.Ctx(), addr, types.ModuleName, sdk.Coins{prevBalance}); err != nil {
			return sdk.Coin{}, stacktrace.Propagate(err, "failed to transfer to module account")
		}

		if err := k.bankKeeper.BurnCoins(k.Ctx(), types.ModuleName, sdk.Coins{prevBalance}); err != nil {
			return sdk.Coin{}, stacktrace.Propagate(err, "failed to burn coins from evm module account")
		}
	}

	return prevBalance, nil
}

// ResetAccount removes the code, storage state, but keep all the native tokens stored
// with the given address.
func (k Keeper) ResetAccount(addr common.Address) {
	k.DeleteCode(addr)
	k.DeleteAccountStorage(addr)
}

// SetHooks sets the hooks for the EVM module
func (k *Keeper) SetHooks(eh types.EvmHooks) *Keeper {
	if k.hooks != nil {
		panic("cannot set evm hooks twice")
	}

	k.hooks = eh
	return k
}

// PostTxProcessing delegate the call to the hooks. If no hook has been registered, this function returns with a `nil` error
func (k *Keeper) PostTxProcessing(txHash common.Hash, logs []*ethtypes.Log) error {
	if k.hooks == nil {
		return nil
	}
	return k.hooks.PostTxProcessing(k.Ctx(), txHash, logs)
}

// Tracer return a default vm.Tracer based on current keeper state
<<<<<<< HEAD
func (k Keeper) Tracer(msg core.Message, ethCfg *params.ChainConfig) vm.EVMLogger {
	return types.NewTracer(k.tracer, msg, ethCfg, k.Ctx().BlockHeight(), k.debug)
=======
func (k Keeper) Tracer(msg core.Message, ethCfg *params.ChainConfig) vm.Tracer {
	return types.NewTracer(k.tracer, msg, ethCfg, k.Ctx().BlockHeight())
>>>>>>> 93020f87
}<|MERGE_RESOLUTION|>--- conflicted
+++ resolved
@@ -378,11 +378,6 @@
 }
 
 // Tracer return a default vm.Tracer based on current keeper state
-<<<<<<< HEAD
 func (k Keeper) Tracer(msg core.Message, ethCfg *params.ChainConfig) vm.EVMLogger {
-	return types.NewTracer(k.tracer, msg, ethCfg, k.Ctx().BlockHeight(), k.debug)
-=======
-func (k Keeper) Tracer(msg core.Message, ethCfg *params.ChainConfig) vm.Tracer {
 	return types.NewTracer(k.tracer, msg, ethCfg, k.Ctx().BlockHeight())
->>>>>>> 93020f87
 }